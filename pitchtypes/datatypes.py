#  Copyright (c) 2020 Robert Lieck
import re
import numpy as np
import numbers
from functools import total_ordering
from typing import Any


class Object:
    """
    This class provides an intermediate layer between 'object' and AbstractBase class to allow for freezing
    AbstractBase but still set attributes in the __init__ method.
    """
    pass


class AbstractBase(Object):

    @staticmethod
    def set_func_attr(sub_type, flags, names, funcs):
        for flag, name, func in zip(flags, names, funcs):
            if flag or flag is None and name not in vars(sub_type):
                setattr(sub_type, name, func)

    @staticmethod
    def name_check(cls, sub_type, suffix, skip_name_check):
        if not skip_name_check:
            got_name = sub_type.__name__
            expected_name = cls.__name__ + suffix
            if got_name != expected_name:
                raise TypeError(f"Got class named {got_name}, but expected {expected_name}. "
                                f"Use skip_name_check=True to suppress.")

    @classmethod
    def link_pitch_type(cls,
                        skip_name_check=False,
                        create_init=None,
                        create_add=None,
                        create_sub=None,
                        create_to_class=None):
        def decorator(sub_type):
            # link types
            cls.Pitch = sub_type
            sub_type._base_type = cls

            # create default functions
            def __init__(self, value, **kwargs):
                super(sub_type, self).__init__(value=value, is_pitch=True, is_class=False, **kwargs)

            def __add__(self, other):
                if type(other) == self.Interval:
                    return self.Pitch(self.value + other.value)
                return NotImplemented

            def __sub__(self, other):
                if type(other) == self.Pitch:
                    return self.Interval(self.value - other.value)
                elif type(other) == self.Interval:
                    return self.Pitch(self.value - other.value)
                return NotImplemented

            def to_class(self):
                return self.PitchClass(self.value)

            # set default functions
            AbstractBase.set_func_attr(sub_type,
                                       [create_init, create_add, create_sub, create_to_class],
                                       ['__init__', '__add__', '__sub__', 'to_class'],
                                       [__init__, __add__, __sub__, to_class])

            # check name
            AbstractBase.name_check(cls, sub_type, "Pitch", skip_name_check)

            return sub_type
        return decorator

    @classmethod
    def link_interval_type(cls,
                           skip_name_check=False,
                           create_init=None,
                           create_add=None,
                           create_sub=None,
                           create_mul=None,
                           create_div=None,
                           create_neg=None,
                           create_to_class=None):
        def decorator(sub_type):
            # link types
            cls.Interval = sub_type
            sub_type._base_type = cls

            # create default functions
            def __init__(self, value, **kwargs):
                super(sub_type, self).__init__(value=value, is_pitch=False, is_class=False, **kwargs)

            def __add__(self, other):
                if type(other) == self.Interval:
                    return self.Interval(self.value + other.value)
                return NotImplemented

            def __sub__(self, other):
                if type(other) == self.Interval:
                    return self.Interval(self.value - other.value)
                return NotImplemented

            def __mul__(self, other):
                return sub_type(self.value * other)

            def __rmul__(self, other):
                return self.__mul__(other)

            def __truediv__(self, other):
                return self.__mul__(1 / other)

            def __neg__(self):
                return -1 * self

            def to_class(self):
                return self.IntervalClass(self.value)

            # set default functions
            AbstractBase.set_func_attr(
                sub_type,
                [create_init, create_add, create_sub, create_mul, create_mul, create_div, create_neg, create_to_class],
                ['__init__', '__add__', '__sub__', '__mul__', '__rmul__', '__truediv__', '__neg__', 'to_class'],
                [__init__, __add__, __sub__, __mul__, __rmul__, __truediv__, __neg__, to_class]
            )

            # perform name check
            AbstractBase.name_check(cls, sub_type, "Interval", skip_name_check)

            return sub_type
        return decorator

    @classmethod
    def link_pitch_class_type(cls,
                              skip_name_check=False,
                              create_init=None,
                              create_add=None,
                              create_sub=None):
        def decorator(sub_type):
            # link types
            cls.PitchClass = sub_type
            sub_type._base_type = cls

            # create default functions
            def __init__(self, value, **kwargs):
                super(sub_type, self).__init__(value=value, is_pitch=True, is_class=True, **kwargs)

            def __add__(self, other):
                if type(other) == self.IntervalClass:
                    return self.PitchClass(self.value + other.value)
                return NotImplemented

            def __sub__(self, other):
                if type(other) == self.PitchClass:
                    return self.IntervalClass(self.value - other.value)
                elif type(other) == self.IntervalClass:
                    return self.PitchClass(self.value - other.value)
                return NotImplemented

            # set default functions
            AbstractBase.set_func_attr(sub_type,
                                       [create_init, create_add, create_sub],
                                       ['__init__', '__add__', '__sub__'],
                                       [__init__, __add__, __sub__])

            # check name
            AbstractBase.name_check(cls, sub_type, "PitchClass", skip_name_check)

            return sub_type
        return decorator

    @classmethod
    def link_interval_class_type(cls,
                                 skip_name_check=False,
                                 create_init=None,
                                 create_add=None,
                                 create_sub=None,
                                 create_mul=None,
                                 create_div=None,
                                 create_neg=None):
        def decorator(sub_type):
            # link types
            cls.IntervalClass = sub_type
            sub_type._base_type = cls

            # create default functions
            def __init__(self, value, **kwargs):
                super(sub_type, self).__init__(value=value, is_pitch=False, is_class=True, **kwargs)

            def __add__(self, other):
                if type(other) == self.IntervalClass:
                    return self.IntervalClass(self.value + other.value)
                return NotImplemented

            def __sub__(self, other):
                if type(other) == self.IntervalClass:
                    return self.IntervalClass(self.value - other.value)
                return NotImplemented

            def __mul__(self, other):
                return self.IntervalClass(self.value * other)

            def __rmul__(self, other):
                return self.__mul__(other)

            def __truediv__(self, other):
                return self.__mul__(1 / other)

            def __neg__(self):
                return -1 * self

            # set default functions
            AbstractBase.set_func_attr(
                sub_type,
                [create_init, create_add, create_sub, create_mul, create_mul, create_div, create_neg],
                ['__init__', '__add__', '__sub__', '__mul__', '__rmul__', '__truediv__', '__neg__'],
                [__init__, __add__, __sub__, __mul__, __rmul__, __truediv__, __neg__]
            )

            # perform name check
            AbstractBase.name_check(cls, sub_type, "IntervalClass", skip_name_check)

            return sub_type
        return decorator

    @staticmethod
    def create_subtypes():
        def decorator(cls):
            # for the four Pitch/Interval(Class) types:
            # 1) create a class
            # 2) name it appropriately
            # 3) link to base class

            # Pitch
            class Pitch(cls):
                pass
            Pitch.__name__ = cls.__name__ + "Pitch"
            cls.link_pitch_type()(Pitch)

            # Interval
            class Interval(cls):
                pass
            Interval.__name__ = cls.__name__ + "Interval"
            cls.link_interval_type()(Interval)

            # PitchClass
            class PitchClass(cls):
                pass
            PitchClass.__name__ = cls.__name__ + "PitchClass"
            cls.link_pitch_class_type()(PitchClass)

            # IntervalClass
            class IntervalClass(cls):
                pass
            IntervalClass.__name__ = cls.__name__ + "IntervalClass"
            cls.link_interval_class_type()(IntervalClass)

            # return the class (which now has the linked sub-types)
            return cls
        return decorator

    # type hints for class attributes set below
    is_pitch: bool
    is_interval: bool
    is_class: bool
    value: Any

    def __init__(self, value, is_pitch, is_class, **kwargs):
        # call __init__ on super to be cooperative in multi-inheritance,
        # otherwise this should just call object.__init__ and **kwargs should be empty
        super().__init__(**kwargs)
        # initialise values (use Object's __setattr__ because the class is frozen)
        self.setattr('is_pitch', is_pitch)
        self.setattr('is_interval', not is_pitch)
        self.setattr('is_class', is_class)
        self.setattr('value', value)

    def setattr(self, name, value):
        """
        Set an attribute to the frozen class. This should only be used in the __init__ method. As the attributes are
        set indirectly via Object, you should additionally provide type hints in the class definition to let type
        checkers and IDE know of these attributes.
        :param name: name of the attribute
        :param value: value of the attribute
        """
        super(Object, self).__setattr__(name, value)

    def __setattr__(self, key, value):
        raise AttributeError("Class is frozen, attributes cannot be set")

    def __repr__(self):
        return f"{self.__class__.__name__}({self.value})"

    def __eq__(self, other):
        if type(other) == type(self):
            assert self.is_pitch == other.is_pitch
            assert self.is_class == other.is_class
            if isinstance(self.value, np.ndarray) or isinstance(other.value, np.ndarray):
                return np.array_equal(self.value, other.value)
            else:
                return self.value == other.value
        return False

    def __hash__(self):
        if isinstance(self.value, np.ndarray):
            assert self.value.flags.writeable is False
            return hash((self.__class__.__name__, self.value.data.tobytes(), self.is_pitch, self.is_class))
        else:
            return hash((self.__class__.__name__, self.value, self.is_pitch, self.is_class))

    def convert_to(self, other_type):
        return Converters.convert(self, other_type)


class Interval:
    """
    The basic interface implemented by every interval (and interval class) type.
    """

    @classmethod
    def unison(cls):
        """
        Return the unison interval of this type.
        """
        raise NotImplementedError

    @classmethod
    def octave(cls):
        """
        Return the octave interval of this type.
        """
        raise NotImplementedError

    def direction(self):
        """
        Return the direction of the interval:
        1 for up, -1 for down and 0 for neutral.
        Different types may have different conventions for the direction of an interval.
        """
        raise NotImplementedError

    def abs(self):
        """
        For downward intervals, return their upward counterpart, otherwise just return the interval itself.
        """
        raise NotImplementedError

    def ic(self):
        """
        Return the interval class that corresponds to this interval.
        If the interval is already an interval class, it is returned itself.
        """
        raise NotImplementedError

    def embed(self):
        """
        For interval classes, return an embedding into the interval space in a (type-dependent) default octave.
        For non-class intervals, return the interval itself.
        """
        raise NotImplementedError


class Chromatic:
    """
    Some intervals have the notion of a chromatic semitone and implement this interface.
    """

    @classmethod
    def chromatic_semitone(cls):
        """
        Return a chromatic semitone (augmented unison) of this type.
        """
        raise NotImplementedError


class Diatonic:
    """
    Some intervals have a notion of a diatonic step and implement this interface.
    """

    def is_step(self):
        """
        Return True if the interval is considered a step, False otherwise.
        """
        raise NotImplementedError


class Pitch:
    """
    The basic interface that is implemented by every pitch (and pitch class) type.
    """

    def pc(self):
        """
        Returns the pitch class corresponding to the pitch.
        For pitch classes, it returns the pitch class itself.
        """
        raise NotImplementedError

    def embed(self):
        """
        For a pitch class, returns the corresponding pitch in a (type-dependent) default octave.
        For non-class pitches, returns the pitch itself.
        """
        raise NotImplementedError


class Harmonic(AbstractBase):

    @staticmethod
    def parse_exponents(exponents):
        if isinstance(exponents, str):
            # remove all whitespace
            exponents_ = "".join(exponents.split())
            # assert starts and ends with '[' and ']' respectively
            if not (exponents_.startswith("[") and exponents_.endswith("]")):
                raise ValueError(f"'exponents' has to start and end with '[' and ']', respectively")
            try:
                exponents = np.array(exponents_[1:-1].split(','), dtype=int)
            except ValueError as e:
                raise ValueError(f"Could not interpret {exponents} as array of integers: {e}")
        else:
            exponents = np.array(exponents, dtype=int)
        return exponents

    def __init__(self, *args, **kwargs):
        super().__init__(*args, **kwargs)


@Harmonic.link_interval_type()
class HarmonicInterval(Harmonic):
    def __init__(self, exponents):
        super().__init__(value=self.parse_exponents(exponents=exponents),
                         is_pitch=False,
                         is_class=False)

    def __repr__(self):
        return f"{self.__class__.__name__}({list(self.value)})"

    def to_class(self):
        return self.IntervalClass(exponents=self.value[1:].copy())


@Harmonic.link_interval_class_type()
class HarmonicIntervalClass(Harmonic):
    def __init__(self, exponents):
        super().__init__(value=self.parse_exponents(exponents=exponents),
                         is_pitch=False,
                         is_class=True)

    def __repr__(self):
        return f"{self.__class__.__name__}({[None] + list(self.value)})"


class Spelled(AbstractBase):
    """
    A common base class for spelled pitch and interval types.
    See below for a set of common operations.
    """
    _pitch_regex = re.compile("^(?P<class>[A-G])(?P<modifiers>(b*)|(#*))(?P<octave>(-?[0-9]+)?)$")
    _interval_regex = re.compile("^(?P<sign>[-+])?("
                                 "(?P<quality0>P)(?P<generic0>[145])|"          # perfect intervals
                                 "(?P<quality1>|(M)|(m))(?P<generic1>[2367])|"  # imperfect intervals
                                 "(?P<quality2>(a+)|(d+))(?P<generic2>[1-7])"   # augmeted/diminished intervals
                                 ")(?P<octave>(:[0-9]+)?)$")

    @staticmethod
    def parse_pitch(s):
        """
        Parse a string as a spelled pitch or spelled pitch class. Returns a tuple (octave, fifths), where octave
        indicates the octave the pitch lies in (None for spelled pitch classes) and fifths indicates the steps taken
        along the line of fifths.
        :param s: string to parse
        :return: (octave, fifths)
        """
        if not isinstance(s, str):
            raise TypeError(f"expected string as input, got {s}")
        # convert unicode flats and sharps (♭ -> b and ♯ -> #)
        s = s.replace("♭", "b")
        s = s.replace("♯", "#")
        # match with regex
        pitch_match = Spelled._pitch_regex.match(s)
        if pitch_match is None:
            raise ValueError(f"could not match '{s}' with regex: '{Spelled._pitch_regex.pattern}'")
        octave = pitch_match['octave']
        # initialise fifth steps from diatonic pitch class
        fifth_steps = Spelled.fifths_from_diatonic_pitch_class(pitch_match['class'])
        # add modifiers
        if "#" in pitch_match['modifiers']:
            fifth_steps += 7 * len(pitch_match['modifiers'])
        else:
            fifth_steps -= 7 * len(pitch_match['modifiers'])
        # add octave
        if octave == "":
            return None, fifth_steps
        else:
            return int(octave), fifth_steps

    @staticmethod
    def parse_interval(s):
        """
        Parse a string as a spelled interval or spelled interval class. Returns a tuple (sign, octave, fifths), where
        sign is +1 or -1 and indicates the sign given in the string (no sign means positive), octave indicates the
        number of full octave steps (in positive or negative direction; None for spelled interval classes), and fifths
        indicates the steps taken along the line of fifths (i.e. not actual fifth steps that would add to the octaves).
        :param s: string to parse
        :return: (sign, octave, fifths)
        """
        if not isinstance(s, str):
            raise TypeError("expecte string as input, got {s}")
        interval_match = Spelled._interval_regex.match(s)
        if interval_match is None:
            raise ValueError(f"could not match '{s}' with regex: '{Spelled._interval_regex.pattern}'")
        # get quality and generic interval (first corresponding group that is not None)
        for i in range(3):
            g = interval_match[f"generic{i}"]
            q = interval_match[f"quality{i}"]
            if g is not None and q is not None:
                generic = int(g)
                quality = q
                break
        else:
            raise RuntimeError(f"Could not match generic interval and quality, this is a bug in the regex ("
                               f"{[interval_match[f'generic{i}'] for i in range(3)]}, "
                               f"{[interval_match[f'quality{i}'] for i in range(3)]}"
                               f")")
        # initialise value with generic interval classes
        fifth_steps = Spelled.fifths_from_generic_interval_class(generic)
        # add modifiers
        if quality in ["P", "M"]:
            pass
        elif quality == "m":
            fifth_steps -= 7
        elif "a" in quality:
            fifth_steps += 7 * len(quality)
        elif "d" in quality:
            if generic in [4, 1, 5]:
                fifth_steps -= 7 * len(quality)
            else:
                fifth_steps -= 7 * (len(quality) + 1)
        else:
            raise RuntimeError(f"Initialization from string failed: "
                               f"Unexpected interval quality '{quality}'. This is a bug and "
                               f"means that either the used regex is bad or the handling code.")
        # get octave
        if interval_match['octave'][1:] == "":
            octave = None
        else:
            octave = int(interval_match['octave'][1:])
        # get sign and bring adapt fifth steps
        if interval_match['sign'] == '-':
            sign = -1
        else:
            sign = 1
        return sign, octave, fifth_steps

    @staticmethod
    def pitch_class_from_fifths(fifth_steps):
        """
        Return the pitch class given the number of steps along the line of fifths
        :param fifth_steps: number of steps along the line of fifths
        :return: pitch class (e.g. C, Bb, F##, Abbb etc.)
        """
        base_pitch = ["F", "C", "G", "D", "A", "E", "B"][(fifth_steps + 1) % 7]
        flat_sharp = (fifth_steps + 1) // 7
        return base_pitch + ('#' if flat_sharp > 0 else 'b') * abs(flat_sharp)

    @staticmethod
    def interval_quality_from_fifths(fifth_steps):
        """
        Return the interval quality (major, minor, perfect, augmented, diminished, doubly-augmented etc) given the
        number of steps along the line of fifths.
        :param fifth_steps: number of steps along the line of fifths
        :return: interval quality (M, m, p, a, d, aa, dd, aaa, ddd etc)
        """
        if -5 <= fifth_steps <= 5:
            quality = ['m', 'm', 'm', 'm', 'P', 'P', 'P', 'M', 'M', 'M', 'M'][fifth_steps + 5]
        elif fifth_steps > 5:
            quality = 'a' * ((fifth_steps + 1) // 7)
        else:
            quality = 'd' * ((-fifth_steps + 1) // 7)
        return quality

    @staticmethod
    def diatonic_steps_from_fifths(fifth_steps):
        """
        Return the number of diatonic steps corresponding to the number of steps on the line of fifths
        (`4 * fifth_steps`).
        :param fifth_steps: number of fifth steps
        :return: number of diatonic steps
        """
        return 4 * fifth_steps

    @staticmethod
    def generic_interval_class_from_fifths(fifth_steps):
        """
        Return the generic interval class corresponding to the given number of fifths. This corresponds to the number of
        diatonic steps plus one. The generic interval also corresponds to the scale degree when interpreted as the tone
        reached when starting from the tonic.
        :param fifth_steps: number of fifth steps
        :return: scale degree (integer in 1,...,7)
        """
        return Spelled.diatonic_steps_from_fifths(fifth_steps) % 7 + 1

    @staticmethod
    def interval_class_from_fifths(fifths, inverse=False):
        """
        Return the interval class corresponding to the given number of steps along the line of fifths. This function
        combines Spelled.interval_quality_from_fifths and Spelled.generic_interval_class_from_fifths. Specifying
        inverse=True (default is False) returns the inverse interval class (m2 for M7, aa4 for dd5 etc.).
        :param fifths: number of fifth steps
        :param inverse: whether to return the inverse interval class
        :return: interval class (p1, M3, aa6 etc.)
        """
        if inverse:
            fifths = -fifths
        return f"{Spelled.interval_quality_from_fifths(fifths)}" \
               f"{Spelled.generic_interval_class_from_fifths(fifths)}"

    @staticmethod
    def _degree_from_fifths_(fifths):
        """
        Return the scale degree of a pitch/interval based on its fifths.
        Helper function for degree()
        """
        return (fifths*4) % 7
    
    @staticmethod
    def fifths_from_diatonic_pitch_class(pitch_class):
        """
        Return the number of steps along the line of fifths corresponding to a diatonic pitch class.
        :param pitch_class: a diatonic pitch class; character in A, B, C, D, E, F, G
        :return: fifth steps; an integer in -1, 0, ... 5
        """
        pitch_classes = "ABCDEFG"
        if pitch_class not in pitch_classes:
            pitch_classes = "', '".join(pitch_classes)
            raise ValueError(f"diatonic pitch class must be one of '{pitch_classes}', but got {pitch_class}")
        return {"F": -1, "C": 0, "G": 1, "D": 2, "A": 3, "E": 4, "B": 5}[pitch_class]

    @staticmethod
    def fifths_from_generic_interval_class(generic):
        """
        Return the number of steps along the line of fifths corresponding to the given generic interval:
        (2 * generic - 1) % 7 - 1.
        :param generic: generic interval (integer in 1,...,7)
        :return: fifth steps (integer in -1, 0, ..., 5)
        """
        if not isinstance(generic, numbers.Integral) or not (1 <= generic <= 7):
            raise ValueError(f"generic interval must be an integer between 1 and 7 (incl.), got {generic}")
        return (2 * generic - 1) % 7 - 1

    def __init__(self, value, is_pitch, is_class, **kwargs):
        super().__init__(value=value, is_pitch=is_pitch, is_class=is_class, **kwargs)
        if not is_class:
            self.value.flags.writeable = False

    def __repr__(self):
        return self.name()

    def convert_to_enharmonic(self):
        if self.is_pitch:
            fifth_steps_from_f = self.fifths() + 1
            # get the base pitch in 0,...,11
            base_pitch = ((fifth_steps_from_f % 7 - 1) * 7) % 12
            # get the accidental, i.e. chromatic semitone steps to add to base pitch
            # (floor-divide (//) rounds down, for negative numbers that is equal to the remainder of division minus one)
            accidentals = fifth_steps_from_f // 7
            if self.is_class:
                return EnharmonicPitchClass(value=base_pitch + accidentals)
            else:
                return EnharmonicPitch(value=12 * (self.octaves() + 1) + base_pitch + accidentals)
        else:
            # convert intervals by going via reference pitches
            if self.is_class:
                spelled_ref_point = SpelledPitchClass("C")
                enharmonic_ref_point = EnharmonicPitchClass("C")
            else:
                spelled_ref_point = SpelledPitch("C4")
                enharmonic_ref_point = EnharmonicPitch("C4")
            return enharmonic_ref_point - (spelled_ref_point - self).convert_to_enharmonic()

    def name(self):
        raise NotImplementedError

    # Spelled interface:
    
    def fifths(self):
        """
        Return the position of the interval on the line of fifths.
        """
        raise NotImplementedError

    def octaves(self):
        """
        For intervals, return the number of octaves the interval spans.
        Negative intervals start with -1, decreasing.
        For pitches, return the absolute octave of the pitch.
        """
        raise NotImplementedError

    def internal_octaves(self):
        """
        Return the internal octave representation of a pitch,
        which is dependent on the fifths.

        Only use this if you know what you are doing.
        """
        raise NotImplementedError

    def degree(self):
        """
        Return the "relative scale degree" (0-6) to which the interval points
        (unison=0, 2nd=1, octave=0, 2nd down=6, etc.).
        For pitches, return the integer that corresponds to the letter (C=0, D=1, ...).
        """
        return self._degree_from_fifths_(self.fifths())

    def generic(self):
        """
        Return the generic interval, i.e. the number of diatonic steps modulo octave.
        Unlike degree(), the result respects the sign of the interval
        (unison=0, 2nd up=1, 2nd down=-1).
        For pitches, use degree().
        """
        raise NotImplementedError

    def diatonic_steps(self):
        """
        Return the diatonic steps of the interval (unison=0, 2nd=1, ..., octave=7, ...).
        Respects both direction and octaves.
        """
        raise NotImplementedError

    def alteration(self):
        """
        Return the number of semitones by which the interval is altered from its the perfect or major variant.
        Positive alteration always indicates augmentation,
        negative alteration indicates diminution (minor or smaller) of the interval.
        For pitches, return the accidentals (positive=sharps, negative=flats, 0=natural).
        """
        raise NotImplementedError


@Spelled.link_pitch_type()
class SpelledPitch(Spelled, Pitch):
    """
    Represents a spelled pitch.

    The constructor takes a string consisting of the form
    <letter><accidentals?><octave>, e.g. "C#4", "E5", or "Db-2".
    Accidentals may be written as ASCII symbols (#/b)
    or with unicode symbols (♯/♭), but not mixed within the same note.
    """
    def __init__(self, value):
        if isinstance(value, str):
            octaves, fifths = self.parse_pitch(value)
            assert isinstance(octaves, numbers.Integral)
            assert isinstance(fifths, numbers.Integral)
            # correct for octaves taken by fifth steps
            octaves -= Spelled.diatonic_steps_from_fifths(fifths) // 7
            value = np.array([octaves, fifths])
        else:
            octaves, fifths = value
            assert isinstance(octaves, numbers.Integral)
            assert isinstance(fifths, numbers.Integral)
            value = np.array([octaves, fifths])
        assert isinstance(fifths, numbers.Integral)
        assert isinstance(octaves, numbers.Integral)
        super().__init__(value=value, is_pitch=True, is_class=False)

    @staticmethod
    def from_fifths_and_octaves(fifths, octaves):
        """
        Create a pitch by directly providing its internal fifths and octaves.
        
        Each pitch is represented relative to C0
        by moving the specified number of fifths and octaves upwards
        (or downwards for negative values).
        """
        return SpelledPitch((octaves, fifths))

    def to_class(self):
        return self.PitchClass(self.fifths())

    def name(self):
        return f"{self.pitch_class_from_fifths(self.fifths())}{self.octaves()}"

    # Pitch interface
    def pc(self):
        return self.to_class()

    def embed(self):
        return self
    
    # Spelled interface
    
    def fifths(self):
        return self.value[1]

    def octaves(self):
        return self.value[0] + self.diatonic_steps_from_fifths(self.fifths()) // 7

    def internal_octaves(self):
        return self.value[0]

    def generic(self):
        if self.direction() < 0:
            return -(-self).degree()
        else:
            return self.degree()

    def diatonic_steps(self):
        return (self.fifths() * 4) + (self.internal_octaves() * 7)

    def alteration(self):
        return (self.fifths() + 1) // 7

    def letter(self):
        return chr(ord('A') + (self.degree() + 2) % 7)


@Spelled.link_interval_type()
class SpelledInterval(Spelled, Interval, Diatonic, Chromatic):
    """
    Represents a spelled interval.

    The constructor takes a string consisting of the form
    -?<quality><generic-size>:<octaves>,
    e.g. "M6:0", "-m3:0", or "aa2:1",
    which stand for a major sixth, a minor third down, and a double-augmented ninth, respectively.
    possible qualities are d (diminished), m (minor), M (major), P (perfect), and a (augmented),
    where d and a can be repeated.
    """
    def __init__(self, value):
        if isinstance(value, str):
            sign, octaves, fifths = self.parse_interval(value)
            assert isinstance(sign, numbers.Integral)
            assert isinstance(octaves, numbers.Integral)
            assert isinstance(fifths, numbers.Integral)
            assert abs(sign) == 1
            assert octaves >= 0
            # correct octaves from fifth steps
            octaves -= Spelled.diatonic_steps_from_fifths(fifths) // 7
            value = np.array([octaves, fifths])
            # negate value for negative intervals
            if sign < 0:
                value *= -1
        else:
            octaves, fifths = value
            assert isinstance(octaves, numbers.Integral)
            assert isinstance(fifths, numbers.Integral)
            value = np.array([octaves, fifths])
        super().__init__(value=value, is_pitch=False, is_class=False)

    @staticmethod
    def from_fifths_and_octaves(fifths, octaves):
        """
        Create an interval by directly providing its internal fifths and octaves.
        """
        return SpelledInterval((octaves, fifths))

    def name(self):
        octave = abs(self.octaves())
        if self.direction() == -1:
            # negative intervals are to be printed with "-" sign
            sign = "-"
            # in return we have to invert the interval class
            inverse = True
            # in the interval representation, the octave "0" is positive, while "-1" is the first negative octave;
            # an octave of "-1" in internal representation (i.e. the first negative octave) therefore corresponds to an
            # octave "0" with negative sign in printing; we thus need to subtract one from the absolute value for
            # printing; the unison (perfect, diminished or augmented) are an exception because they correspond to
            # zero diatonic steps (when ignoring the octave)
            if self.diatonic_steps() % 7 != 0:
                octave -= 1
        else:
            sign = ""
            inverse = False
        return sign + self.interval_class_from_fifths(self.fifths(), inverse=inverse) + f":{octave}"

    def to_class(self):
        return self.IntervalClass(self.value[1])

    # interval interface

    def unison():
        """
        Return a perfect unison (P1:0).
        """
        return SpelledInterval.from_fifths_and_octaves(0,0)

    def octave():
        """
        Return a perfect octave (P1:1).
        """
        return SpelledInterval.from_fifths_and_octaves(0,0)
    
    def direction(self):
        """
        Return the direction of the interval (1=up / 0=neutral / -1=down).
        All unisons are considered neutral (including augmented and diminished unisons).
        """
        ds = self.diatonic_steps()
        if ds == 0:
            return 0
        elif ds < 0:
            return -1
        else:
            return 1

    def abs(self):
        if self.direction() < 0:
            return -self
        else:
            return self

    def ic(self):
        return self.to_class()

    def embed(self):
        return self

    # spelled interface
    
    def fifths(self):
        return self.value[1]

    def octaves(self):
        return self.value[0] + (self.fifths() * 4) // 7

    def internal_octaves(self):
        return self.value[0]

    def generic(self):
        if self.direction() < 0:
            return -(-self).degree()
        else:
            return self.degree()

    def diatonic_steps(self):
        return (self.fifths() * 4) + (self.internal_octaves() * 7)

    def alteration(self):
        return (self.abs().fifths() + 1) // 7

@Spelled.link_pitch_class_type()
class SpelledPitchClass(Spelled):
    """
    Represents a spelled pitch class, i.e. a pitch without octave information.

    The constructor takes a string consisting of the form
    <letter><accidentals?>, e.g. "C#", "E", or "Dbb".
    Accidentals may be written as ASCII symbols (#/b)
    or with unicode symbols (♯/♭), but not mixed within the same note.
    """
    def __init__(self, value):
        if isinstance(value, str):
            octaves, fifths = self.parse_pitch(value)
            assert octaves is None
        else:
            fifths = value
        assert isinstance(fifths, numbers.Integral)
        super().__init__(value=fifths, is_pitch=True, is_class=True)

    @staticmethod
    def from_fifths(fifths):
        """
        Create a pitch class by directly providing its position on the line of fifths (C=0, G=1, D=2, ...).
        """
        return SpelledPitchClass(fifths)
        
    def name(self):
        return self.pitch_class_from_fifths(self.fifths())

<<<<<<< HEAD
    def direction(self):
        ds = self.diatonic_steps()
        if ds == 0:
            return 0
        elif ds > 4:
            return -1
        else:
            return 1
=======
    # pitch interface

    def pc(self):
        return self
>>>>>>> 11d0dc27

    def embed(self):
        return SpelledPitch.from_fifths_and_octaves(self.fifths(), -((self.fifths() * 4) // 7))
    
    # spelled interface
    
    def fifths(self):
        return self.value

    def octaves(self):
        return 0

    def internal_octaves(self):
        return 0

    def generic(self):
        return self.degree()

    def diatonic_steps(self):
        return self.degree()

    def alteration(self):
        return (self.fifths() + 1) // 7

    def letter(self):
        return chr(ord('A') + (self.degree() + 2) % 7)


@Spelled.link_interval_class_type()
class SpelledIntervalClass(Spelled):
    """
    Represents a spelled interval class, i.e. an interval without octave information.

    The constructor takes a string consisting of the form
    -?<quality><generic-size>,
    e.g. "M6", "-m3", or "aa2",
    which stand for a major sixth, a minor third down (= major sixth up), and a double-augmented second, respectively.
    possible qualities are d (diminished), m (minor), M (major), P (perfect), and a (augmented),
    where d and a can be repeated.
    """
    def __init__(self, value):
        if isinstance(value, str):
            sign, octaves, fifths = self.parse_interval(value)
            assert isinstance(sign, numbers.Integral)
            assert abs(sign) == 1
            assert octaves is None
            assert isinstance(fifths, numbers.Integral)
            fifths *= sign
        else:
            fifths = value
        assert isinstance(fifths, numbers.Integral)
        super().__init__(value=fifths, is_pitch=False, is_class=True)

    @staticmethod
    def from_fifths(fifths):
        """
        Create an interval class by directly providing its internal fifths.
        """
        return SpelledIntervalClass(fifths)

    def name(self, inverse=False):
        if inverse:
            sign = "-"
        else:
            sign = ""
        return sign + self.interval_class_from_fifths(self.fifths(), inverse=inverse)

    # interval interface

    @staticmethod
    def unison():
        """
        Return a perfect unison (P1).
        """
        return SpelledIntervalClass.from_fifths(0)
    
    def octave():
        """
        Return a perfect unison (P1), which is the same as an octave for interval classes.
        """
        return SpelledIntervalClass.from_fifths(0)
    
    def direction(self):
        ds = self.diatonic_steps()
        if ds == 0:
            return 0
        elif ds > 4:
            return -1
        else:
            return 1

    def abs(self):
        if self.direction() < 0:
            return -self
        else:
            return self
        
    def ic(self):
        return self

    def embed(self):
        return SpelledInterval.from_fifths_and_octaves(self.fifths(), -((self.fifths() * 4) // 7))

    # spelled interface
        
    def fifths(self):
        return self.value

    def octaves(self):
        return 0

    def internal_octaves(self):
        return 0

    def generic(self):
        return self.degree()

    def diatonic_steps(self):
        return self.degree()

    def alteration(self):
        return (self.fifths() + 1) // 7


class Enharmonic(AbstractBase):

    # how should Pitch and PitchClass types be printed
    _print_as_int = False
    _print_flat_sharp = 'sharp'

    @classmethod
    def print_options(cls, as_int=None, flat_sharp=None):
        if cls == Enharmonic:
            Enharmonic.Pitch.print_options(as_int=as_int, flat_sharp=flat_sharp)
            Enharmonic.PitchClass.print_options(as_int=as_int, flat_sharp=flat_sharp)
        if as_int is not None:
            cls._print_as_int = as_int
        if flat_sharp is not None:
            if flat_sharp not in ['sharp', 'flat']:
                raise ValueError("'flat_sharp' has to be one of ['sharp', 'flat']")
            else:
                cls._print_flat_sharp = flat_sharp
        if as_int is None and flat_sharp is None:
            print(f"print options in {cls.__name__}:\n"
                  f"    as_int: {cls._print_as_int}\n"
                  f"    flat_sharp: {cls._print_flat_sharp}")

    @staticmethod
    def pitch_class_name_from_midi(midi_pitch, flat_sharp):
        """
        Return the pitch class name for the given pitch in MIDI integer.
        :param midi_pitch: MIDI pitch
        :param flat_sharp: whether to use flats or sharps for accidentals
        :return: pitch class
        """
        if flat_sharp == "sharp":
            base_names = ["C", "C#", "D", "D#", "E", "F", "F#", "G", "G#", "A", "A#", "B"]
        elif flat_sharp == "flat":
            base_names = ["C", "Db", "D", "Eb", "E", "F", "Gb", "G", "Ab", "A", "Bb", "B"]
        else:
            raise ValueError("parameter 'flat_sharp' must be one of ['sharp', 'flat']")
        return base_names[midi_pitch % 12]

    def __init__(self, value, is_pitch, is_class, **kwargs):
        # pre-process value
        if isinstance(value, str):
            if is_pitch:
                if is_class:
                    value = SpelledPitchClass(value=value).convert_to(EnharmonicPitchClass).value
                else:
                    value = SpelledPitch(value=value).convert_to(EnharmonicPitch).value
            else:
                if is_class:
                    value = SpelledIntervalClass(value=value).convert_to(EnharmonicIntervalClass).value
                else:
                    value = SpelledInterval(value=value).convert_to(EnharmonicInterval).value
        elif isinstance(value, numbers.Number):
            int_value = int(value)
            if int_value != value:
                raise ValueError(f"Expected integer pitch value but got {value}")
            value = int_value
            if is_class:
                value = value % 12
        # hand on initialisation to other base classes
        super().__init__(value=value, is_pitch=is_pitch, is_class=is_class, **kwargs)

    def convert_to_logfreq(self):
        raise NotImplementedError

    def __int__(self):
        return self.value

    def __repr__(self):
        return self.name()

    def name(self, *args, **kwargs):
        raise NotImplementedError


@Enharmonic.link_pitch_type()
class EnharmonicPitch(Enharmonic):

    def to_class(self):
        return self.PitchClass(value=self.value % 12)

    def name(self, as_int=None, flat_sharp=None):
        if as_int is None:
            as_int = self._print_as_int
        if flat_sharp is None:
            flat_sharp = self._print_flat_sharp
        if as_int:
            return str(self.value)
        return self.pitch_class_name_from_midi(self.value, flat_sharp=flat_sharp) + str(self.octaves())

    def octaves(self):
        return self.value // 12 - 1

    def freq(self):
        return 2 ** ((self.value - 69) / 12) * 440

    def convert_to_logfreq(self):
        return LogFreqPitch(self.freq(), is_freq=True)

    @property
    def midi(self):
        return self.value


@Enharmonic.link_interval_type()
class EnharmonicInterval(Enharmonic):
    def to_class(self):
        return self.IntervalClass(value=self.value % 12)

    def name(self):
        sign = "-" if self.value < 0 else ""
        return sign + str(abs(self.value))

    def octaves(self):
        return self.value // 12

    def convert_to_logfreq(self):
        return LogFreqInterval(2 ** (self.value / 12), is_ratio=True)


@Enharmonic.link_pitch_class_type()
class EnharmonicPitchClass(Enharmonic):

    def name(self, as_int=None, flat_sharp=None):
        if as_int is None:
            as_int = self._print_as_int
        if flat_sharp is None:
            flat_sharp = self._print_flat_sharp
        if as_int:
            return str(self.value)
        return self.pitch_class_name_from_midi(self.value, flat_sharp=flat_sharp)

    def convert_to_logfreq(self):
        return LogFreqPitchClass(2 ** ((self.value - 69) / 12) * 440, is_freq=True)


@Enharmonic.link_interval_class_type()
class EnharmonicIntervalClass(Enharmonic):
    def name(self):
        sign = "-" if self.value < 0 else ""
        return sign + str(abs(self.value))

    def convert_to_logfreq(self):
        return LogFreqIntervalClass(2 ** (self.value / 12), is_ratio=True)


class LogFreq(AbstractBase):
    """
    Represents a pitches and intervals in continuous frequency space with the frequency value stored in log
    representation.
    """

    _print_precision = 2

    @classmethod
    def print_precision(cls, precision=None):
        if precision is not None:
            if not isinstance(precision, numbers.Integral):
                raise ValueError(f"precision has to be an integer, got {precision}")
            if cls == LogFreq:
                for sub_cls in [LogFreq.Pitch, LogFreq.Interval, LogFreq.PitchClass, LogFreq.IntervalClass]:
                    sub_cls.print_precision(precision)
            cls._print_precision = precision
        return cls._print_precision

    @classmethod
    def _convert_freq_str(cls, s):
        if s.endswith("Hz"):
            return float(s[:-2])
        else:
            raise ValueError(f"String values have to be floats followed by 'Hz', but got '{s}'")

    def __init__(self, value, is_pitch, is_class, is_log=True, **kwargs):
        """
        Initialise from frequency or log-frequency value.
        :param value: frequency or log-frequency (default) value
        :param is_log: whether value is frequency or log-frequency
        """
        if is_log:
            value = float(value)
        else:
            value = np.log(value)
        super().__init__(value=value, is_pitch=is_pitch, is_class=is_class, **kwargs)

    def __float__(self):
        return float(self.value)


@LogFreq.link_pitch_type()
class LogFreqPitch(LogFreq):
    def __init__(self, value, is_freq=False, **kwargs):
        if isinstance(value, str):
            value = self._convert_freq_str(value)
            is_freq = True
        super().__init__(value, is_pitch=True, is_class=False, is_log=not is_freq, **kwargs)

    def __repr__(self):
        return f"{np.format_float_positional(self.freq(), fractional=True, precision=self._print_precision)}Hz"

    def to_class(self):
        return self.PitchClass(self.value, is_freq=False)

    def freq(self):
        return np.exp(self.value)


@LogFreq.link_interval_type()
class LogFreqInterval(LogFreq):
    def __init__(self, value, is_ratio=False, **kwargs):
        if isinstance(value, str):
            value = float(value)
            is_ratio = True
        super().__init__(value, is_pitch=False, is_class=False, is_log=not is_ratio, **kwargs)

    def __repr__(self):
        return f"{np.format_float_positional(self.ratio(), fractional=True, precision=self._print_precision)}"

    def to_class(self):
        return self.IntervalClass(self.value, is_ratio=False)

    def ratio(self):
        return np.exp(self.value)


@LogFreq.link_pitch_class_type()
class LogFreqPitchClass(LogFreq):
    def __init__(self, value, is_freq=False, **kwargs):
        if isinstance(value, str):
            value = self._convert_freq_str(value)
            is_freq = True
        if is_freq:
            value = np.log(value)
        else:
            value = float(value)
        value %= np.log(2)
        super().__init__(value, is_pitch=True, is_class=True, is_log=True, **kwargs)

    def __repr__(self):
        return f"{np.format_float_positional(self.freq(), fractional=True, precision=self._print_precision)}Hz"

    def freq(self):
        return np.exp(self.value)


@LogFreq.link_interval_class_type()
class LogFreqIntervalClass(LogFreq):
    def __init__(self, value, is_ratio=False, **kwargs):
        if isinstance(value, str):
            value = float(value)
            is_ratio = True
        if is_ratio:
            value = np.log(value)
        else:
            value = float(value)
        value %= np.log(2)
        super().__init__(value, is_pitch=False, is_class=True, is_log=True, **kwargs)

    def __repr__(self):
        return f"{np.format_float_positional(self.ratio(), fractional=True, precision=self._print_precision)}"

    def ratio(self):
        return np.exp(self.value)


class Converters:

    # store converters for classes derived from Pitch;
    # it's a dict of dicts, so that _converters[A][B] returns is a list of functions that, when executed
    # successively, converts A to B
    _converters = {}

    @staticmethod
    def convert(obj, to_type):
        # skip self-conversion
        if type(obj) == to_type:
            ret = obj
        else:
            # use conversion pipeline starting with the object itself
            ret = obj
            # sequentially apply converters from pipeline
            for converter in Converters.get_converter(type(obj), to_type):
                ret = converter(ret)
        # checks
        assert isinstance(ret, to_type), f"Conversion failed, expected type {to_type} but got {type(ret)}"
        assert obj.is_pitch == ret.is_pitch, f"{obj.is_pitch} {ret.is_pitch}"
        assert obj.is_class == ret.is_class, f"{obj.is_class} {ret.is_class}"
        return ret

    @staticmethod
    def get_converter(from_type, to_type=None):
        # return dedicated converter if other_type was specified or list of existing converters otherwise
        if to_type is not None:
            all_converters = Converters.get_converter(from_type)
            try:
                return all_converters[to_type]
            except KeyError:
                raise NotImplementedError(f"Type '{from_type}' does not have any converter registered for type "
                                          f"'{to_type}'")
        else:
            try:
                return Converters._converters[from_type]
            except KeyError:
                raise NotImplementedError(f"There are no converters registered for type '{from_type}'")

    @staticmethod
    def register_converter(from_type, to_type, conv_func,
                           overwrite_explicit_converters=False,
                           overwrite_implicit_converters=False,
                           create_implicit_converters=False):
        """
        Register a converter from from_type to other type. The converter function should be function taking as its
        single argument an from_type object and returning an other_type object.
        :param to_type: other type derived from AbstractBase, which the converter function converts to
        :param conv_func: converter function from from_type to other_type
        :param overwrite_explicit_converters: can be True, False, or None (default); if True and there exists an
        explicit converter (i.e. the list of converter functions is of length 1), replace it by this converter function;
        if False raise a ValueError if an explicit converter exists
        :param overwrite_implicit_converters: if there exists an implicit converter (i.e. the list of converter functions
        is of length greater than 1) replace it by this converter function
        :param create_implicit_converters: if there is an (explicit or implicit) converter from type X to type
        from_type, add an implicit converter from type X to other_type by extending the list of converter functions from
        X to from_type by this converter function; if there already exists an (explicit or implicit) converter from X to
        other_type, it will not be overwritten
        """
        # not self-conversion
        if from_type == to_type:
            raise TypeError(f"Not allowed to add converters from a type to itself (from: {from_type}, to: {to_type})")
        # initialise converter dict if it does not exist
        if from_type not in Converters._converters:
            Converters._converters[from_type] = {}
        # get existing converters from from_type to to_type and decide whether to set new converter
        set_new_converter = False
        try:
            converter = Converters.get_converter(from_type, to_type)
        except NotImplementedError:
            # no existing converters
            set_new_converter = True
        else:
            # implicit or explicit converter are already registered
            if len(converter) == 1:
                # explicit converter
                if overwrite_explicit_converters:
                    set_new_converter = True
                else:
                    raise ValueError("An explicit converter already exists. Set overwrite_explicit_converters=True to "
                                     "overwrite.")
            else:
                # implicit converter
                if overwrite_implicit_converters:
                    set_new_converter = True
                else:
                    raise ValueError("An implicit converter already exists. Set overwrite_implicit_converters=True to "
                                     "overwrite.")
        # set the new converter
        if set_new_converter:
            Converters._converters[from_type][to_type] = [conv_func]
        # extend implicit converters
        if create_implicit_converters:
            for another_from_type, other_converters in Converters._converters.items():
                # remember new converters to not change dict while iterating over it
                new_converters = []
                for another_to_type, converter_pipeline in other_converters.items():
                    # trying to prepend this converter (but don't add implicit self-converters)
                    # from_type --> another_to_type := (from_type --> to_type) + (another_from_type --> another_to_type)
                    if to_type == another_from_type and from_type != another_to_type:
                        # get existing converters from_type --> ???
                        converters = Converters.get_converter(from_type)
                        # add the extended converter if one does not exist
                        if another_to_type not in converters:
                            converters[another_to_type] = [conv_func] + converter_pipeline
                    # try to append this converter (but don't add implicit self-converters)
                    # another_from_type --> to_type := (another_from_type --> another_to_type) + ( from_type --> to_type)
                    if another_to_type == from_type and another_from_type != to_type:
                        # already initialised and we have the existing converters another_from_type --> ???
                        # add the extended converter if one does not exist
                        if to_type not in other_converters:
                            new_converters.append((to_type, converter_pipeline + [conv_func]))
                # insert new converters
                for another_to_type, converter_pipeline in new_converters:
                    other_converters[another_to_type] = converter_pipeline


Converters.register_converter(from_type=Spelled.Pitch,
                              to_type=Enharmonic.Pitch,
                              conv_func=lambda spelled: spelled.convert_to_enharmonic())
Converters.register_converter(from_type=Spelled.Interval,
                              to_type=Enharmonic.Interval,
                              conv_func=lambda spelled: spelled.convert_to_enharmonic())
Converters.register_converter(from_type=Spelled.PitchClass,
                              to_type=Enharmonic.PitchClass,
                              conv_func=lambda spelled: spelled.convert_to_enharmonic())
Converters.register_converter(from_type=Spelled.IntervalClass,
                              to_type=Enharmonic.IntervalClass,
                              conv_func=lambda spelled: spelled.convert_to_enharmonic())

Converters.register_converter(from_type=Enharmonic.Pitch,
                              to_type=LogFreq.Pitch,
                              conv_func=lambda enharmonic: enharmonic.convert_to_logfreq())
Converters.register_converter(from_type=Enharmonic.Interval,
                              to_type=LogFreq.Interval,
                              conv_func=lambda enharmonic: enharmonic.convert_to_logfreq())
Converters.register_converter(from_type=Enharmonic.PitchClass,
                              to_type=LogFreq.PitchClass,
                              conv_func=lambda enharmonic: enharmonic.convert_to_logfreq())
Converters.register_converter(from_type=Enharmonic.IntervalClass,
                              to_type=LogFreq.IntervalClass,
                              conv_func=lambda enharmonic: enharmonic.convert_to_logfreq())<|MERGE_RESOLUTION|>--- conflicted
+++ resolved
@@ -354,6 +354,12 @@
         """
         raise NotImplementedError
 
+    def to_class(self):
+        """
+        Alias for ic(), but also supported by pitch types.
+        """
+        return self.ic()
+
     def embed(self):
         """
         For interval classes, return an embedding into the interval space in a (type-dependent) default octave.
@@ -398,6 +404,12 @@
         For pitch classes, it returns the pitch class itself.
         """
         raise NotImplementedError
+
+    def to_class(self):
+        """
+        Alias for pc(), but also supported by interval types.
+        """
+        return self.pc()
 
     def embed(self):
         """
@@ -861,7 +873,7 @@
         Create an interval by directly providing its internal fifths and octaves.
         """
         return SpelledInterval((octaves, fifths))
-
+        
     def name(self):
         octave = abs(self.octaves())
         if self.direction() == -1:
@@ -886,18 +898,20 @@
 
     # interval interface
 
-    def unison():
+    @classmethod
+    def unison(cls):
         """
         Return a perfect unison (P1:0).
         """
-        return SpelledInterval.from_fifths_and_octaves(0,0)
-
-    def octave():
+        return cls.from_fifths_and_octaves(0,0)
+
+    @classmethod
+    def octave(cls):
         """
         Return a perfect octave (P1:1).
         """
-        return SpelledInterval.from_fifths_and_octaves(0,0)
-    
+        return cls.from_fifths_and_octaves(0,0)
+
     def direction(self):
         """
         Return the direction of the interval (1=up / 0=neutral / -1=down).
@@ -975,21 +989,10 @@
     def name(self):
         return self.pitch_class_from_fifths(self.fifths())
 
-<<<<<<< HEAD
-    def direction(self):
-        ds = self.diatonic_steps()
-        if ds == 0:
-            return 0
-        elif ds > 4:
-            return -1
-        else:
-            return 1
-=======
     # pitch interface
 
     def pc(self):
         return self
->>>>>>> 11d0dc27
 
     def embed(self):
         return SpelledPitch.from_fifths_and_octaves(self.fifths(), -((self.fifths() * 4) // 7))
@@ -1059,18 +1062,19 @@
 
     # interval interface
 
-    @staticmethod
-    def unison():
+    @classmethod
+    def unison(cls):
         """
         Return a perfect unison (P1).
         """
-        return SpelledIntervalClass.from_fifths(0)
-    
-    def octave():
+        return cls.from_fifths(0)
+
+    @classmethod
+    def octave(cls):
         """
         Return a perfect unison (P1), which is the same as an octave for interval classes.
         """
-        return SpelledIntervalClass.from_fifths(0)
+        return cls.from_fifths(0)
     
     def direction(self):
         ds = self.diatonic_steps()
