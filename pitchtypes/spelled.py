--- conflicted
+++ resolved
@@ -91,40 +91,6 @@
         :meta private:
         """
         return (fifths * 4) % 7
-<<<<<<< HEAD
-=======
-
-    @staticmethod
-    def fifths_from_diatonic_pitch_class(pitch_class):
-        """
-        Return the number of steps along the line of fifths corresponding to a diatonic pitch class.
-        
-        :param pitch_class: a diatonic pitch class; character in A, B, C, D, E, F, G
-        :return: fifth steps; an integer in -1, 0, ... 5
-
-        :meta private:
-        """
-        pitch_classes = "ABCDEFG"
-        if pitch_class not in pitch_classes:
-            pitch_classes = "', '".join(pitch_classes)
-            raise ValueError(f"diatonic pitch class must be one of '{pitch_classes}', but got {pitch_class}")
-        return {"F": -1, "C": 0, "G": 1, "D": 2, "A": 3, "E": 4, "B": 5}[pitch_class]
-
-    @staticmethod
-    def fifths_from_generic_interval_class(generic):
-        """
-        Return the number of steps along the line of fifths corresponding to the given generic interval:
-        (2 * generic - 1) % 7 - 1.
-        
-        :param generic: generic interval (integer in 1,...,7)
-        :return: fifth steps (integer in -1, 0, ..., 5)
-
-        :meta private:
-        """
-        if not isinstance(generic, numbers.Integral) or not (1 <= generic <= 7):
-            raise ValueError(f"generic interval must be an integer between 1 and 7 (incl.), got {generic}")
-        return (2 * generic - 1) % 7 - 1
->>>>>>> 5c348377
 
     def __init__(self, value, is_pitch, is_class, **kwargs):
         super().__init__(value=value, is_pitch=is_pitch, is_class=is_class, **kwargs)
@@ -312,17 +278,6 @@
         pass
 
     @abc.abstractmethod
-<<<<<<< HEAD
-=======
-    def name(self):
-        pass
-
-    @abc.abstractmethod
-    def compare(self, other):
-        pass
-
-    @abc.abstractmethod
->>>>>>> 5c348377
     def fifths(self):
         pass
 
@@ -355,7 +310,6 @@
         """
         raise NotImplementedError
 
-<<<<<<< HEAD
     @abc.abstractmethod
     def midi(self):
         """
@@ -364,9 +318,6 @@
         :return: MIDI number (integer)
         """
         raise NotImplementedError
-
-=======
->>>>>>> 5c348377
 
 @Spelled.link_pitch_type()
 class SpelledPitch(Spelled, AbstractSpelledPitch, Pitch):
@@ -374,7 +325,6 @@
     Represents a spelled pitch.
     """
 
-<<<<<<< HEAD
     def semitones(self):
         return self.midi()
 
@@ -389,8 +339,6 @@
         """
         return 12 * (self.octaves() + 1) + (self.fifths() * 7) % 12
 
-=======
->>>>>>> 5c348377
     def __init__(self, value):
         """
         Takes a string consisting of the form
@@ -547,15 +495,12 @@
     Represents a spelled interval.
     """
 
-<<<<<<< HEAD
     def semitones(self):
         return 7 * self.fifths() + 12 * self.octaves()
 
     def steps(self):
         return self.diatonic_steps()
 
-=======
->>>>>>> 5c348377
     def __init__(self, value):
         """
         Takes a string consisting of the form
@@ -789,7 +734,6 @@
     Represents a spelled pitch class, i.e. a pitch without octave information.
     """
 
-<<<<<<< HEAD
     def semitones(self):
         return self.midi()
 
@@ -804,8 +748,6 @@
         """
         return (self.fifths() * 7) % 12
 
-=======
->>>>>>> 5c348377
     def __init__(self, value):
         """
         Takes a string consisting of the form
@@ -852,11 +794,7 @@
     # pitch interface
 
     def interval_from(self, other):
-<<<<<<< HEAD
         if type(other) is SpelledPitchClass:
-=======
-        if type(other) == SpelledPitchClass:
->>>>>>> 5c348377
             return SpelledIntervalClass.from_fifths(self.value - other.value)
         else:
             raise TypeError(f"Cannot take interval between SpelledPitchClass and {type(other)}.")
@@ -929,16 +867,13 @@
     """
     Represents a spelled interval class, i.e. an interval without octave information.
     """
-
-<<<<<<< HEAD
+    
     def semitones(self):
         return (7 * self.fifths()) % 12
 
     def steps(self):
         return self.diatonic_steps()
-
-=======
->>>>>>> 5c348377
+      
     def __init__(self, value):
         """
         Takes a string consisting of the form
